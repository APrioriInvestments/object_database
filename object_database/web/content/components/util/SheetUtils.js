--- conflicted
+++ resolved
@@ -1553,8 +1553,6 @@
      * Defaults to false.
      */
     shiftLeft(amount = 1, shrinkToCursor = false){
-<<<<<<< HEAD
-
         if (this.cursorInView() || this.cursorInLockedArea()){
   			let shift = [amount * -1, 0];
             if(this.isAtDataLeft()){
@@ -1607,60 +1605,6 @@
   	shiftViewToCursor(){
         // we always shrink to cursor here
   		  this.shrinkToCursor();
-=======
-		if (this.cursorInView() || this.cursorInLockedArea()){
-			let shift = [amount * -1, 0];
-			if(this.isAtDataLeft()){
-				if(!this.isAtViewLeft(true)){
-					this.clearStyling(true);
-					this.selectionFrame.translate(shift);
-					if(shrinkToCursor){
-						this.shrinkToCursor();
-					}
-					this.addStyling();
-				}
-			} else {
-				if(this.isAtViewLeft()){
-					this.selectionFrame.translate(shift);
-					this.triggerNeedsUpdate('left', amount);
-					if(shrinkToCursor){
-						this.shrinkToCursor();
-					}
-				} else {
-					this.selectionFrame.translate(shift);
-					this.clearStyling(true);
-					if(shrinkToCursor){
-						this.shrinkToCursor();
-					}
-					this.addStyling();
-				}
-			}
-		} else if (!this.cursorInLockedArea()){
-			this.shiftViewToCursor();
-		}
-    }
-
-    triggerNeedsUpdate(direction, shift){
-        if(this.onNeedsUpdate){
-            this.onNeedsUpdate(direction, shift);
-        }
-    }
-
-	/**
-	 * I shift the entire view to the location of the cursor.
-	 * If the cursor is above the current view I place it at the
-	 * top row of the shifted view.
-	 * If the cursor is below the current view I place it at the
-	 * bottom row of the shifted view.
-	 * If the cursor is to left of the current view I place it at the
-	 * left-left most column of the shifted view.
-	 * If the cursor is to the right of the current view I place it at the
-	 * right-most column of the shifted view.
-	 */
-	shiftViewToCursor(){
-		// we always shrink to cursor here
-		this.shrinkToCursor();
->>>>>>> 43b86f42
         let body = document.getElementById(`sheet-${this.sheet.props.id}-body`);
         let bottomRow = body.lastChild;
         let cornerElement = bottomRow.lastChild;
