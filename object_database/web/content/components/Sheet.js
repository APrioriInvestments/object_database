--- conflicted
+++ resolved
@@ -664,41 +664,26 @@
     }
 
     onMouseMove(event, foo){
-<<<<<<< HEAD
-        if(this._mouseIsDown && event.target.tagName =="TD"){
-            let isCursor = event.target.classList.contains('selector-cursor');
-            let isAnchor = event.target.classList.contains('selector-anchor');
+        if(this._mouseIsDown && event.target.matches('.sheet-cell-inner')){
+            let isCursor = event.target.parentElement.classList.contains('selector-cursor');
+            let isAnchor = event.target.parentElement.classList.contains('selector-anchor');
             let sheet = this.getDOMElement();
             if(isCursor && isAnchor){
                 // In this case we've selected back into
                 // a single cell, so we set the selection
                 // to empty
-                console.log('cursor and anchor');
                 sheet.selector.selectionFrame.isEmpty = true;
-                sheet.selector.setAnchorToElement(event.target);
-                sheet.selector.setCursorToElement(event.target);
+                sheet.selector.setAnchorToElement(event.target.parentElement);
+                sheet.selector.setCursorToElement(event.target.parentElement);
                 sheet.selector.updateElements();
                 this.updateHeaderDisplay();
             }
             else if(!isCursor){
-                console.log('not cursor');
-                sheet.selector.setCursorToElement(event.target);
+                sheet.selector.setCursorToElement(event.target.parentElement);
                 sheet.selector.selectFromAnchorTo(
                     sheet.selector.relativeCursor
                 );
                 sheet.selector.updateElements();
-=======
-        if(this._mouseIsDown && event.target.matches('.sheet-cell-inner')){
-            let sheet = this.getDOMElement();
-            sheet.selector.setCursorToElement(event.target.parentElement);
-            sheet.selector.selectFromAnchorTo(
-                sheet.selector.relativeCursor
-            );
-            sheet.selector.updateElements();
->>>>>>> d291a6dc
-
-                // Update the header
-                this.updateHeaderDisplay();
             }
         }
     }
