--- conflicted
+++ resolved
@@ -2628,8 +2628,6 @@
                 del self.existingItems[i]
 
         totalPages = (len(self.filteredRows) - 1) // self.maxRowsPerPage + 1
-<<<<<<< HEAD
-=======
 
         if totalPages <= 1:
             pageCell = Cell.makeCell(totalPages).nowrap()
@@ -2657,7 +2655,6 @@
             self.children["right"] = rightCell
 
         # temporary js WS refactoring data
->>>>>>> a7a93301
         self.exportData["totalPages"] = totalPages
         self.exportData["columns"] = self.cols
         self.exportData["numRows"] = len(self.rows)
